--- conflicted
+++ resolved
@@ -83,20 +83,10 @@
                   use_layer_norm: False
                   activation_fn: torch.nn.ReLU
       adversarials:
-<<<<<<< HEAD
       # - class_path: cmmvae.modules.base.FCBlockConfig
       #   init_args:
       #     layers: [ 256, 32, 2 ]
       #     dropout_rate: 0.0
       #     use_batch_norm: False
       #     use_layer_norm: False
-      #     activation_fn: torch.nn.Softmax
-=======
-      - class_path: cmmvae.modules.base.FCBlockConfig
-        init_args:
-          layers: [ 256, 128, 64, 1 ]
-          dropout_rate: 0.0
-          use_batch_norm: False
-          use_layer_norm: False
-          activation_fn: torch.nn.Sigmoid
->>>>>>> c2ab5ab4
+      #     activation_fn: torch.nn.Softmax