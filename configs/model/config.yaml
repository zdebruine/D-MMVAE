--- conflicted
+++ resolved
@@ -61,11 +61,7 @@
               encoder_config:
                 class_path: cmmvae.modules.base.FCBlockConfig
                 init_args:
-<<<<<<< HEAD
-                  layers: [ 60664, 1024, 768 ]
-=======
                   layers: [ 60530, 1024, 512 ]
->>>>>>> 080e9f7c
                   dropout_rate: [ 0.1, 0.1 ]
                   use_batch_norm: True
                   use_layer_norm: False
@@ -73,11 +69,7 @@
               decoder_config:
                 class_path: cmmvae.modules.base.FCBlockConfig
                 init_args:
-<<<<<<< HEAD
-                  layers: [ 768, 1024, 60664 ]
-=======
                   layers: [ 512, 1024, 60530 ]
->>>>>>> 080e9f7c
                   dropout_rate: 0.0
                   use_batch_norm: False
                   use_layer_norm: False
@@ -88,11 +80,7 @@
               encoder_config:
                 class_path: cmmvae.modules.base.FCBlockConfig
                 init_args:
-<<<<<<< HEAD
-                  layers: [ 52417, 1024, 768 ]
-=======
                   layers: [ 52437, 1024, 512 ]
->>>>>>> 080e9f7c
                   dropout_rate: [ 0.1, 0.1 ]
                   use_batch_norm: True
                   use_layer_norm: False
@@ -100,11 +88,7 @@
               decoder_config:
                 class_path: cmmvae.modules.base.FCBlockConfig
                 init_args:
-<<<<<<< HEAD
-                  layers: [ 768, 1024, 52417 ]
-=======
                   layers: [ 512, 1024, 52437 ]
->>>>>>> 080e9f7c
                   dropout_rate: 0.0
                   use_batch_norm: False
                   use_layer_norm: False
