import torch
import torch.nn.functional as F
import mmvae.trainers.utils as utils
import mmvae.models.ExampleModel as ExampleModel
from mmvae.trainers.trainer import BaseTrainer
from mmvae.data import MultiModalLoader, ChunkedCellCensusDataLoader


class ExampleTrainer(BaseTrainer):
    """
    Trainer class designed for MMVAE model using MutliModalLoader.
    """

    model: ExampleModel.Model
    dataloader: MultiModalLoader

    def __init__(self, batch_size, *args, **kwargs):
        # Defined before super().__init__ as configure_* is called on __init__
        self.batch_size = batch_size
        super(ExampleTrainer, self).__init__(*args, **kwargs)
        self.model.to(self.device)
        self.expert_class_indices = [i for i in range(len(self.model.experts))]

    def configure_dataloader(self):
        expert1 = ChunkedCellCensusDataLoader('expert1', directory_path="/active/debruinz_project/tony_boos/csr_chunks", masks=[
                                              'chunk*'], batch_size=self.batch_size, num_workers=2)
        expert2 = ChunkedCellCensusDataLoader('expert2', directory_path="/active/debruinz_project/tony_boos/csr_chunks", masks=[
                                              'chunk*'], batch_size=self.batch_size, num_workers=2)
        return MultiModalLoader(expert1, expert2)

    def configure_model(self):
        return ExampleModel.configure_model(num_experts=2)

    def configure_optimizers(self) -> dict[str, torch.optim.Optimizer]:
        optimizers = {}
        for name in self.model.experts.keys():
            expert = self.model.experts[name]
            optimizers[f'{name}-enc'] = torch.optim.Adam(expert.encoder.parameters())
            optimizers[f'{name}-dec'] = torch.optim.Adam(expert.decoder.parameters())
            optimizers[f'{name}-disc'] = torch.optim.Adam(expert.discriminator.parameters())

        optimizers['shr_enc_disc'] = torch.optim.Adam(
            self.model.shared_vae.encoder.discriminator.parameters())
        optimizers['shr_vae'] = torch.optim.Adam(list(self.model.shared_vae.encoder.parameters(
        )) + list(self.model.shared_vae.decoder.parameters()))
        return optimizers

    def vae_loss(self, predicted, target, mu, sigma, kl_weight=1):
        # sum over the input dimensions then mean over the batch
        vae_recon_loss = F.mse_loss(
            predicted, target, reduction=None).sum(dim=1).mean()
        kl_loss = utils.kl_divergence(mu, sigma, reduction="mean")
        return vae_recon_loss + kl_loss * kl_weight

    def expert_discriminator_loss(self, data, expert, real=True):
        output = self.model.experts[expert].discriminator(data)
        labels = torch.ones(output.size(), device=self.device) if real else torch.zeros(
            output.size(), device=self.device)
        loss = F.binary_cross_entropy(
            output, labels)
        return loss

    def train_epoch(self, epoch):  

        for iteration, (data, expert) in enumerate(self.dataloader):
            print("Starting Iteration", iteration, flush=True)
            self.model.set_expert(expert)
            train_data = data.to(self.device)

            # Forwad Pass Over Entire Model
            shared_input, shared_output, mu, var, shared_encoder_outputs, shared_decoder_outputs, expert_output = self.model(
                train_data)

            # Train Expert Discriminator
            if iteration % 5 == 0:
                # Zero Expert Discriminator Gradients
                opt_exp_disc = self.optimizers[f'{expert}-disc']
                opt_exp_disc.zero_grad()
                # Train discriminator on Real Data
                real_loss = self.expert_discriminator_loss(train_data, expert)
                real_loss.backward()
                # Train discriminator on fake data
                fake_loss = self.expert_discriminator_loss(
                    expert_output.detach(), expert, real=False)
                # Update Expert Discriminator Gradients
                fake_loss.backward()
                opt_exp_disc.step()

            # Zero Shared VAE and Expert Gradients
            self.optimizers['shr_vae'].zero_grad()
            self.optimizers['shr_enc_disc'].zero_grad()
            # Expert Reconstruction Loss
            expert_recon_loss = F.mse_loss(
                expert_output, train_data.to_dense())
            # Shared VAE Loss
            vae_recon_loss = F.mse_loss(shared_output, shared_input) #MSE
            kl_loss = utils.kl_divergence(mu, var) #KL
            #combined vae loss 
            vae_loss = self.vae_loss(shared_output, shared_input, mu, var)
            # Shared Encoder Adverserial Feedback
            labels = torch.tensor(
                [self.expert_class_indices] * 32, dtype=float, device=self.device)
            shr_enc_adversial_loss = F.cross_entropy(
                shared_encoder_outputs, labels)
            # Shared Expert Discriminator Loss
            shared_loss = self.expert_discriminator_loss(
                expert_output.detach(), expert, real=False)
            adv_weight = -0.1  # TODO: Add annealing factor
            total_loss = expert_recon_loss + vae_loss + \
                adv_weight * shr_enc_adversial_loss + shared_loss
            total_loss.backward()

            self.optimizers['shr_enc_disc'].step()
            self.optimizers['shr_vae'].step()
            self.optimizers[f'{expert}-enc'].step()
            self.optimizers[f'{expert}-dec'].step()     

<<<<<<< HEAD
            #Graph losses
            self.writer.add_scalar('Loss/Total_Loss', total_loss.item() , iteration)
            self.writer.add_scalar('Loss/Expert_Recon', expert_recon_loss.item(), iteration)
            self.writer.add_scalar('Loss/VAE', vae_loss.item(), iteration)
            self.writer.add_scalar('Loss/Shared_Encoder_Adversarial', shr_enc_adversial_loss.item(), iteration)
            self.writer.add_scalar('Loss/Shared', shared_loss.item(), iteration)
            #Graph MSE vs KL Loss
            self.writer.add_scalars('Loss/MSE-KL', {'MSE': vae_recon_loss.item(),
                                              'KL': kl_loss.item()}, iteration)
            #visualize latent space
            latent_space_embedding = mu.detach()
            #label each neuron its actual value
            neuron_value = latent_space_embedding[:, 0]
            #Visualization
            self.writer.add_embedding(latent_space_embedding, metadata = neuron_value, global_step=iteration, tag='latent')
            
            self.writer.flush() #flush writer
=======
            self.writer.add_scalar('Loss/Expert_Recon',
                                   expert_recon_loss.item(), iteration)
            self.writer.add_scalar('Loss/VAE', vae_loss.item(), iteration)
            self.writer.add_scalar(
                'Loss/Shared_Encoder_Adversarial', shr_enc_adversial_loss.item(), iteration)
            self.writer.add_scalar(
                'Loss/Shared', shared_loss.item(), iteration)
            self.writer.add_scalar('Loss/Total', total_loss.item(), iteration)
            self.writer.flush()
>>>>>>> 7286c669
<|MERGE_RESOLUTION|>--- conflicted
+++ resolved
@@ -115,25 +115,6 @@
             self.optimizers[f'{expert}-enc'].step()
             self.optimizers[f'{expert}-dec'].step()     
 
-<<<<<<< HEAD
-            #Graph losses
-            self.writer.add_scalar('Loss/Total_Loss', total_loss.item() , iteration)
-            self.writer.add_scalar('Loss/Expert_Recon', expert_recon_loss.item(), iteration)
-            self.writer.add_scalar('Loss/VAE', vae_loss.item(), iteration)
-            self.writer.add_scalar('Loss/Shared_Encoder_Adversarial', shr_enc_adversial_loss.item(), iteration)
-            self.writer.add_scalar('Loss/Shared', shared_loss.item(), iteration)
-            #Graph MSE vs KL Loss
-            self.writer.add_scalars('Loss/MSE-KL', {'MSE': vae_recon_loss.item(),
-                                              'KL': kl_loss.item()}, iteration)
-            #visualize latent space
-            latent_space_embedding = mu.detach()
-            #label each neuron its actual value
-            neuron_value = latent_space_embedding[:, 0]
-            #Visualization
-            self.writer.add_embedding(latent_space_embedding, metadata = neuron_value, global_step=iteration, tag='latent')
-            
-            self.writer.flush() #flush writer
-=======
             self.writer.add_scalar('Loss/Expert_Recon',
                                    expert_recon_loss.item(), iteration)
             self.writer.add_scalar('Loss/VAE', vae_loss.item(), iteration)
@@ -142,5 +123,4 @@
             self.writer.add_scalar(
                 'Loss/Shared', shared_loss.item(), iteration)
             self.writer.add_scalar('Loss/Total', total_loss.item(), iteration)
-            self.writer.flush()
->>>>>>> 7286c669
+            self.writer.flush()