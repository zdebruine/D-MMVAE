--- conflicted
+++ resolved
@@ -1,30 +1,12 @@
 # Experiment Parameters
-<<<<<<< HEAD
-root_dir: lightning_logs
-
-config_name: config.yaml
-experiment_name: experiment
-run_name: version000
-
-predict_dir: samples
-
-train_command: fit --trainer configs/trainer/config.test.yaml --model configs/model/config.yaml --data configs/data/local.yaml
-correlation_command: --trainer configs/trainer/config.test.yaml --model configs/model/config.yaml
-
-=======
->>>>>>> 7a7c275a
 categories:
 - 'donor_id'
 - 'assay'
 - 'dataset_id'
 - 'cell_type'
-<<<<<<< HEAD
 - 'tissue'
 - 'species'
 
-=======
-- 'species'
->>>>>>> 7a7c275a
 merge_keys:
 - z
 
