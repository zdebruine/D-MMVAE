--- conflicted
+++ resolved
@@ -46,20 +46,14 @@
     cpus_per_task: 1
   correlations:
     partition: gpu
-<<<<<<< HEAD
     mem: 100GB
-    gpus_per_node: tesla_v100s:1
+    gpus_per_node: 1
     cpus_per_task: 6
-=======
-    mem: 179GB
-    gpus_per_node: 1
-    cpus_per_task: 12
   run_correlations:
     partition: cpu
-    mem: 179GB
+    mem: 100GB
     gpus_per_node: ""
     cpus_per_task: 1
->>>>>>> 1527a222
   umap_predictions:
     partition: all
     mem: 100GB
