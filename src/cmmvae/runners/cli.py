--- conflicted
+++ resolved
@@ -26,13 +26,9 @@
         Handles loading trainer, model, and data modules from config file,
         while linking common arguments for ease of access.
         """
-<<<<<<< HEAD
-        self.is_run = not kwargs.get("run", True)
-=======
         self.moniter = moniter
         self.running_subcommands = bool(kwargs.get("run", True)) or only_data
         self.only_data = only_data
->>>>>>> 7a7c275a
 
         if "parser_kwargs" not in kwargs:
             kwargs["parser_kwargs"] = {}
@@ -72,17 +68,6 @@
         parser.add_argument(
             "--run_name", required=True, help="Name of the experiment run"
         )
-<<<<<<< HEAD
-        parser.add_argument(
-            "--predict_dir", required=True, help="Where to store predictions after fit"
-        )
-
-        if self.is_run:
-            parser.add_argument(
-                "--ckpt_path", required=True, help="Ckpt path to be passed to model"
-            )
-=======
->>>>>>> 7a7c275a
 
         # Link ease of access arguments to their respective targets
         parser.link_arguments("default_root_dir", "trainer.default_root_dir")
